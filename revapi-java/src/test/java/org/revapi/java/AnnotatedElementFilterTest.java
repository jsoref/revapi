/*
 * Copyright 2014-2019 Lukas Krejci
 * and other contributors as indicated by the @author tags.
 *
 * Licensed under the Apache License, Version 2.0 (the "License");
 * you may not use this file except in compliance with the License.
 * You may obtain a copy of the License at
 *
 *     http://www.apache.org/licenses/LICENSE-2.0
 *
 * Unless required by applicable law or agreed to in writing, software
 * distributed under the License is distributed on an "AS IS" BASIS,
 * WITHOUT WARRANTIES OR CONDITIONS OF ANY KIND, either express or implied.
 * See the License for the specific language governing permissions and
 * limitations under the License.
 */
package org.revapi.java;

import static java.util.stream.Collectors.toList;

import java.lang.annotation.Annotation;
import java.lang.reflect.AnnotatedElement;
import java.lang.reflect.Modifier;
import java.util.ArrayList;
import java.util.Arrays;
import java.util.Collections;
import java.util.HashSet;
import java.util.List;
import java.util.concurrent.Executors;
import java.util.function.Consumer;
import java.util.function.Function;
import java.util.stream.Collectors;
import java.util.stream.Stream;

import org.junit.Assert;
import org.junit.Test;
import org.revapi.API;
import org.revapi.AnalysisContext;
import org.revapi.Element;
import org.revapi.PipelineConfiguration;
import org.revapi.Report;
import org.revapi.Revapi;
import org.revapi.TreeFilter;
import org.revapi.basic.ConfigurableElementFilter;
import org.revapi.java.matcher.JavaElementMatcher;
import org.revapi.java.model.JavaElementForest;
import org.revapi.java.model.MethodElement;
import org.revapi.java.model.MethodParameterElement;

/**
 * @author Lukas Krejci
 * @since 0.5.1
 */
public class AnnotatedElementFilterTest extends AbstractJavaElementAnalyzerTest {

    private static final int NUMBER_OF_ELEMENTS_ON_OBJECT;
    private static final int NUMBER_OF_ELEMENTS_ON_ANNOTATION;

    static {
        NUMBER_OF_ELEMENTS_ON_OBJECT = getNumberOfChildElements(Object.class);
        NUMBER_OF_ELEMENTS_ON_ANNOTATION = getNumberOfChildElements(Annotation.class);
    }

    @Test
    public void testExcludeByAnnotationPresence() throws Exception {
        testWith("{\"revapi\":{\"filter\":{\"elements\":{\"exclude\":" +
                "[{\"matcher\": \"matcher.java\", \"match\": \"@annotationfilter.NonPublic(**) *;\"}]}}}}",
                results -> {

                    int expectedCount = NUMBER_OF_ELEMENTS_ON_ANNOTATION + 4 //@NonPublic + since() + @Retention, @Target
                            + NUMBER_OF_ELEMENTS_ON_ANNOTATION + 3 //@Public + @Retention, @Target on it
                            + NUMBER_OF_ELEMENTS_ON_OBJECT + 3 //PublicClass, PublicClass(), @Public
                            + NUMBER_OF_ELEMENTS_ON_OBJECT + 2 //PublicClass.PublicInnerClass, PublicClass.PublicInnerClass()
                            + 1 //PublicClass.f
                            + 1 //PublicClass.m()
                            + NUMBER_OF_ELEMENTS_ON_OBJECT + 2 //UndecisiveClass, UndecisiveClass()
                            + 1 //UndecisiveClass.f
                            + 1 //UndecisiveClass.m()
                            ;

                    Assert.assertEquals(expectedCount, results.size());
                    assertNotContains(results.stream().map(Element::getFullHumanReadableString).collect(toList()),
                            "class annotationfilter.NonPublicClass", "field annotationfilter.NonPublicClass.f",
                            "method void annotationfilter.NonPublicClass::m()",
                            "method void annotationfilter.PublicClass::implDetail()",
                            "class annotationfilter.PublicClass.NonPublicInnerClass");
                });
    }

    @Test
   public void testExcludeByAnnotationWithAttributeValues() throws Exception {
        testWith("{\"revapi\":{\"filter\":{\"elements\":{\"exclude\":" +
                "[{\"matcher\": \"matcher.java\", \"match\": \"@annotationfilter.NonPublic(since = '2.0') *;\"}]}}}}", results -> {

            int expectedCount = NUMBER_OF_ELEMENTS_ON_ANNOTATION + 3 //@NonPublic, @Target, @Retention
                    + 1 //@NonPublic.since()
                    + NUMBER_OF_ELEMENTS_ON_OBJECT + 3 //NonPublicClass, NonPublicClass(), @NonPublic
                    + 1 //NonPublicClass.f
                    + 2 //NonPublicClass.m(), @Public
                    + NUMBER_OF_ELEMENTS_ON_ANNOTATION + 3 //@Public, @Target, @Retention
                    + NUMBER_OF_ELEMENTS_ON_OBJECT + 3 //PublicClass, PublicClass(), @Public
                    + 1 //PublicClass.f
                    + 1 //PublicClass.m()
                    + NUMBER_OF_ELEMENTS_ON_OBJECT + 3 //PublicClass.NonPublicInnerClass, PublicClass.NonPublicInnerClass(), @NonPublic
                    + NUMBER_OF_ELEMENTS_ON_OBJECT + 2 //PublicClass.PublicInnerClass, PublicClass.PublicInnerClass()
                    + NUMBER_OF_ELEMENTS_ON_OBJECT + 2 //UndecisiveClass, UndecisiveClass()
                    + 1 //UndecisiveClass.f
                    + 1 //UndecisiveClass.m()
                ;

            Assert.assertEquals(expectedCount, results.size());
            assertNotContains(results.stream().map(Element::getFullHumanReadableString).collect(toList()),
                    "method void annotationfilter.PublicClass::implDetail()");
        });
    }

    @Test
    public void testIncludeByAnnotationPresence() throws Exception {
        testWith("{\"revapi\":{\"filter\":{\"elements\":{\"include\":" +
                "[{\"matcher\": \"matcher.java\", \"match\": \"@annotationfilter.Public *;\"}]}}}}", results -> {

            int expectedCount = 2 //NonPublicClass.m(), @Public
                    + NUMBER_OF_ELEMENTS_ON_OBJECT + 3 //PublicClass, PublicClass(), @Public
                    + 1 //PublicClass.f
                    + 1 //PublicClass.m()
                    + 2 //PublicClass.implDetail(), @NonPublic
                    + NUMBER_OF_ELEMENTS_ON_OBJECT + 3 //PublicClass.NonPublicInnerClass, PublicClass.NonPublicInnerClass(), @NonPublic
                    + NUMBER_OF_ELEMENTS_ON_OBJECT + 2 //PublicClass.PublicInnerClass, PublicClass.PublicInnerClass()
                    ;

            Assert.assertEquals(expectedCount, results.size());
            assertNotContains(results.stream().map(Element::getFullHumanReadableString).collect(toList()),
                    "class annotationfilter.NonPublic", "method java.lang.String annotationfilter.NonPublic::since()",
                    "class annotationfilter.NonPublicClass", "field annotationfilter.NonPublicClass.f",
                    "class annotationfilter.Public", "class annotationfilter.UndecisiveClass",
                    "field annotationfilter.UndecisiveClass.f",
                    "method void annotationfilter.UndecisiveClass::m()");
        });
    }

    @Test
    public void testIncludeByAnnotationWithAttributeValues() throws Exception {
        testWith("{\"revapi\":{\"filter\":{\"elements\":{\"include\":" +
                "[{\"matcher\": \"matcher.java\", \"match\": \"@annotationfilter.NonPublic(since = /2\\.0/) *;\"}]}}}}", results -> {

            Assert.assertEquals(2, results.size());
            Assert.assertEquals("method void annotationfilter.PublicClass::implDetail()",
                    results.get(0).getFullHumanReadableString());
        });
    }

    @Test
    public void testIncludeAndExclude() throws Exception {
        testWith("{\"revapi\":{\"filter\":{\"elements\":{\"exclude\":" +
                "[{\"matcher\": \"matcher.java\", \"match\": \"@annotationfilter.NonPublic(**) *;\"}]," +
                "\"include\": [{\"matcher\": \"matcher.java\", \"match\": \"@annotationfilter.Public(**) *;\"}]}}}}", results
                -> {

            int expectedCount = 2 //NonPublicClass.m(), @Public
                    + NUMBER_OF_ELEMENTS_ON_OBJECT + 3 //PublicClass, PublicClass(), @Public
                    + NUMBER_OF_ELEMENTS_ON_OBJECT + 2 //PublicClass.PublicInnerClass, PublicClass.PublicInnerClass()
                    + 1 //PublicClass.f
                    + 1 //PublicClass.m()
                    ;

            Assert.assertEquals(expectedCount, results.size());
            assertNotContains(results.stream().map(Element::getFullHumanReadableString).collect(toList()),
                    "class annotationfilter.NonPublic",
                    "method java.lang.String annotationfilter.NonPublic::since()",
                    "class annotationfilter.NonPublicClass", "field annotationfilter.NonPublicClass.f",
                    "class annotationfilter.Public",
                    "method void annotationfilter.PublicClass::implDetail()",
                    "class annotationfilter.PublicClass.NonPublicInnerClass",
                    "class annotationfilter.UndecisiveClass", "field annotationfilter.UndecisiveClass.f",
                    "method void annotationfilter.UndecisiveClass::m()");

        });
    }

    @Test
    public void testChangesReportedOnAnnotationElements() throws Exception {
        CollectingReporter reporter = runAnalysis(CollectingReporter.class,
                "{\"revapi\": {\"filter\": {\"elements\": {\"include\":[" +
                        "{\"matcher\": \"matcher.java\", \"match\": \"@Attributes.Anno(**) ^*;\"}]}}}}",
                "v1/annotations/Attributes.java", "v2/annotations/Attributes.java");

        List<Report> reports = reporter.getReports();

        Assert.assertEquals(2, reports.size());
        Report parameterChange = reports.stream().filter(r -> r.getNewElement() instanceof MethodParameterElement)
                .findFirst().orElse(null);
        Report annotationChanges = reports.stream().filter(r -> r.getNewElement() instanceof MethodElement)
                .findFirst().orElse(null);

        Assert.assertEquals(1, parameterChange.getDifferences().size());
        Assert.assertEquals("java.method.parameterTypeChanged", parameterChange.getDifferences().get(0).code);

        Assert.assertEquals(3, annotationChanges.getDifferences().size());
        Assert.assertEquals(new HashSet<>(Arrays.asList("java.annotation.attributeValueChanged",
                "java.annotation.attributeAdded", "java.element.nowDeprecated")),
                annotationChanges.getDifferences().stream().map(d -> d.code).collect(Collectors.toSet()));
    }

    private void testWith(String configJSON, Consumer<List<Element>> test) throws Exception {
        ArchiveAndCompilationPath archive = createCompiledJar("test.jar", "annotationfilter/NonPublic.java",
                "annotationfilter/NonPublicClass.java", "annotationfilter/Public.java",
                "annotationfilter/PublicClass.java", "annotationfilter/UndecisiveClass.java");

        try {
            JavaArchiveAnalyzer analyzer = new JavaArchiveAnalyzer(
                    new API(Arrays.asList(new ShrinkwrapArchive(archive.archive)), null),
<<<<<<< HEAD
                    Executors.newSingleThreadExecutor(), null, false
            );
=======
                    Collections.emptyList(), Executors.newSingleThreadExecutor(), null, false,
                    InclusionFilter.acceptAll());
>>>>>>> 81ef4f37

            JavaElementForest forest = analyzer.analyze(TreeFilter.matchAndDescend());

            Revapi r = new Revapi(PipelineConfiguration.builder()
                    .withFilters(ConfigurableElementFilter.class)
                    .withMatchers(JavaElementMatcher.class)
                    .build());

            AnalysisContext ctx = AnalysisContext.builder(r).withConfigurationFromJSON(configJSON).build();
            AnalysisContext filterCtx =
                    r.prepareAnalysis(ctx).getFirstConfigurationOrNull(ConfigurableElementFilter.class);

            ConfigurableElementFilter filter = new ConfigurableElementFilter();
            filter.initialize(filterCtx);

            List<Element> results = forest.search(Element.class, true, filter.filterFor(analyzer), null);

            analyzer.getCompilationValve().removeCompiledResults();

            test.accept(results);
        } finally {
            deleteDir(archive.compilationPath);
        }
    }

    private <T> void assertNotContains(List<T> list, T... elements) {
        ArrayList<T> intersection = new ArrayList<>(list);
        intersection.retainAll(Arrays.asList(elements));

        if (!intersection.isEmpty()) {
            Assert.fail("List " + list + " shouldn't have contained any of the " + Arrays.asList(elements));
        }
    }

    private static int getNumberOfAnnotationsOn(AnnotatedElement element) {
        return element.getDeclaredAnnotations().length;
    }

    private static int getNumberOfChildElements(Class<?> clazz) {
        Function<Integer, Boolean> accessibleElements = mods -> {
            return Modifier.isPublic(mods) || Modifier.isProtected(mods);
        };

        int cnt = getNumberOfAnnotationsOn(clazz);
        cnt += Stream.of(clazz.getDeclaredClasses()).filter(c -> accessibleElements.apply(c.getModifiers()))
                .collect(Collectors.summingInt(cl -> getNumberOfChildElements(cl) + 1));

        cnt += Stream.of(clazz.getDeclaredMethods()).filter(c -> accessibleElements.apply(c.getModifiers()))
                .collect(Collectors.summingInt(m -> {
                    int mcnt = getNumberOfAnnotationsOn(m);
                    mcnt += m.getParameterCount();

                    mcnt += Stream.of(m.getParameterAnnotations()).collect(Collectors.summingInt(as -> as.length));

                    return mcnt + 1; //+1 for the method itself
                }));

        cnt += Stream.of(clazz.getDeclaredFields()).filter(c -> accessibleElements.apply(c.getModifiers()))
                .collect(Collectors.summingInt(f -> {
                    return getNumberOfAnnotationsOn(f) + 1;
                }));

        return cnt;
    }
}<|MERGE_RESOLUTION|>--- conflicted
+++ resolved
@@ -209,13 +209,8 @@
         try {
             JavaArchiveAnalyzer analyzer = new JavaArchiveAnalyzer(
                     new API(Arrays.asList(new ShrinkwrapArchive(archive.archive)), null),
-<<<<<<< HEAD
-                    Executors.newSingleThreadExecutor(), null, false
+                    Collections.emptyList(), Executors.newSingleThreadExecutor(), null, false
             );
-=======
-                    Collections.emptyList(), Executors.newSingleThreadExecutor(), null, false,
-                    InclusionFilter.acceptAll());
->>>>>>> 81ef4f37
 
             JavaElementForest forest = analyzer.analyze(TreeFilter.matchAndDescend());
 
