/*
 * Copyright 2014-2019 Lukas Krejci
 * and other contributors as indicated by the @author tags.
 *
 * Licensed under the Apache License, Version 2.0 (the "License");
 * you may not use this file except in compliance with the License.
 * You may obtain a copy of the License at
 *
 *     http://www.apache.org/licenses/LICENSE-2.0
 *
 * Unless required by applicable law or agreed to in writing, software
 * distributed under the License is distributed on an "AS IS" BASIS,
 * WITHOUT WARRANTIES OR CONDITIONS OF ANY KIND, either express or implied.
 * See the License for the specific language governing permissions and
 * limitations under the License.
 */
package org.revapi.java;

import static java.util.stream.Collectors.toList;
import static java.util.stream.Collectors.toSet;

import java.util.ArrayList;
import java.util.Collections;
import java.util.List;
import java.util.Set;
import java.util.stream.Stream;

import javax.annotation.Nullable;

import org.junit.Assert;
import org.junit.Test;
import org.revapi.API;
import org.revapi.AnalysisContext;
import org.revapi.AnalysisResult;
import org.revapi.Element;
import org.revapi.PipelineConfiguration;
import org.revapi.Revapi;
import org.revapi.TreeFilter;
import org.revapi.basic.ConfigurableElementFilter;
import org.revapi.java.matcher.JavaElementMatcher;
import org.revapi.java.model.JavaElementForest;
import org.revapi.java.spi.JavaModelElement;
import org.revapi.simple.SimpleElementFilter;

/**
 * @author Lukas Krejci
 * @since 0.7.0
 */
public class ClassFilterTest extends AbstractJavaElementAnalyzerTest {
    @Test
    public void testFilterByName_exclude() throws Exception {
        testWith("{\"revapi\": {\"filter\": {\"elements\": {\"exclude\": [{\"matcher\": \"matcher.java\", \"match\": \"class classfilter.A {}\"}]}}}}",
                Stream.of(
                        "class classfilter.B",
                        "field classfilter.B.field",
                        "method void classfilter.B::m()",
                        "method void classfilter.B::<init>()",
                        "class classfilter.B.BA",
                        "method void classfilter.B.BA::<init>()",
                        "class classfilter.B.BB",
                        "method void classfilter.B.BB::<init>()").collect(toSet()));
    }

    @Test
    public void testFilterByName_include() throws Exception {
        testWith("{\"revapi\": {\"filter\": {\"elements\": {\"include\": [{\"matcher\": \"matcher.java\", \"match\": \"class classfilter.A {}\"}]}}}}",
                Stream.of(
                        "class classfilter.A",
                        "method void classfilter.A::m()",
                        "method void classfilter.A::<init>()",
                        "class classfilter.A.AA",
                        "method void classfilter.A.AA::<init>()",
                        "class classfilter.A.AA.AAA",
                        "method void classfilter.A.AA.AAA::<init>()",
                        "class classfilter.A.AB",
                        "method void classfilter.A.AB::<init>()").collect(toSet()));
    }

    @Test
    public void testInnerClassExclusionOverride() throws Exception {
        testWith("{\"revapi\": {\"filter\": {\"elements\": {\"exclude\": [{\"matcher\": \"matcher.java\", \"match\": \"class classfilter.A {}\"}]," +
                " \"include\": [{\"matcher\": \"matcher.java\", \"match\": \"match %a|%b; class %a=classfilter.A.AA.AAA {} class %b=classfilter.B {}\"}]}}}}",
                Stream.of(
                        "class classfilter.A.AA.AAA",
                        "method void classfilter.A.AA.AAA::<init>()",
                        "class classfilter.B",
                        "field classfilter.B.field",
                        "method void classfilter.B::m()",
                        "method void classfilter.B::<init>()",
                        "class classfilter.B.BA",
                        "method void classfilter.B.BA::<init>()",
                        "class classfilter.B.BB",
                        "method void classfilter.B.BB::<init>()").collect(toSet()));
    }

    private void testWith(String configJSON, Set<String> expectedResults) throws Exception {
        ArchiveAndCompilationPath archive = createCompiledJar("test.jar", "classfilter/A.java", "classfilter/B.java");
        testWith(archive, configJSON, expectedResults);
    }

    static void testWith(ArchiveAndCompilationPath archive, String configJSON, Set<String> expectedResults)
            throws Exception {
        try {
<<<<<<< HEAD
            JavaApiAnalyzer apiAnalyzer = new JavaApiAnalyzer(Collections.emptyList());
            Revapi r = new Revapi(PipelineConfiguration.builder().withAnalyzers(JavaApiAnalyzer.class)
                    .withFilters(ConfigurableElementFilter.class).withMatchers(JavaElementMatcher.class).build());
=======
            JavaApiAnalyzer apiAnalyzer = new JavaApiAnalyzer(Collections.emptyList(), Collections.emptyList());
            Revapi r = new Revapi(PipelineConfiguration.builder().withAnalyzers(JavaApiAnalyzer.class).build());
>>>>>>> 81ef4f37
            AnalysisContext ctx = AnalysisContext.builder(r).withConfigurationFromJSON(configJSON).build();
            AnalysisResult.Extensions extensions = r.prepareAnalysis(ctx);

            AnalysisContext filterCtx = extensions.getFirstConfigurationOrNull(ConfigurableElementFilter.class);
            AnalysisContext analyzerCtx = extensions.getFirstConfigurationOrNull(JavaApiAnalyzer.class);

            ConfigurableElementFilter filter = new ConfigurableElementFilter();

            Assert.assertNotNull(analyzerCtx);
            Assert.assertNotNull(filterCtx);

            apiAnalyzer.initialize(analyzerCtx);
            filter.initialize(filterCtx);

            JavaArchiveAnalyzer archiveAnalyzer = apiAnalyzer.getArchiveAnalyzer(
                    new API(Collections.singletonList(new ShrinkwrapArchive(archive.archive)), null));

            JavaElementForest forest = archiveAnalyzer.analyze(TreeFilter.matchAndDescend());

            List<Element> results = forest.search(Element.class, true, filter.filterFor(archiveAnalyzer), null);

            archiveAnalyzer.getCompilationValve().removeCompiledResults();

            List<String> expected = new ArrayList<>(expectedResults);
            List<String> actual = results.stream()
                    //don't include inherited stuff and annotations. We don't work with inherited classes or annotations
                    //here and we're actually not interested in seeing stuff from java.lang.Object in the tests, because
                    //that is just unnecessarily verbose for the purpose of the tests we're doing here.
                    .filter(e -> {
                        if (e.getArchive() == null) {
                            return false;
                        }

                        if (!(e instanceof JavaModelElement)) {
                            //exclude annotations
                            return false;
                        }

                        JavaModelElement el = (JavaModelElement) e;
                        return !el.isInherited();
                    })
                    .map(Element::getFullHumanReadableString).collect(toList());

            Collections.sort(expected);
            Collections.sort(actual);

            Assert.assertEquals(expected, actual);
        } finally {
            deleteDir(archive.compilationPath);
        }
    }

    private static class AcceptingFilter extends SimpleElementFilter {
        @Override
        public boolean applies(@Nullable Element element) {
            return true;
        }

        @Override
        public boolean shouldDescendInto(@Nullable Object element) {
            return true;
        }

        @Override
        public String getExtensionId() {
            return "accepting-filter";
        }
    }
}<|MERGE_RESOLUTION|>--- conflicted
+++ resolved
@@ -101,14 +101,9 @@
     static void testWith(ArchiveAndCompilationPath archive, String configJSON, Set<String> expectedResults)
             throws Exception {
         try {
-<<<<<<< HEAD
-            JavaApiAnalyzer apiAnalyzer = new JavaApiAnalyzer(Collections.emptyList());
+            JavaApiAnalyzer apiAnalyzer = new JavaApiAnalyzer(Collections.emptyList(), Collections.emptyList());
             Revapi r = new Revapi(PipelineConfiguration.builder().withAnalyzers(JavaApiAnalyzer.class)
                     .withFilters(ConfigurableElementFilter.class).withMatchers(JavaElementMatcher.class).build());
-=======
-            JavaApiAnalyzer apiAnalyzer = new JavaApiAnalyzer(Collections.emptyList(), Collections.emptyList());
-            Revapi r = new Revapi(PipelineConfiguration.builder().withAnalyzers(JavaApiAnalyzer.class).build());
->>>>>>> 81ef4f37
             AnalysisContext ctx = AnalysisContext.builder(r).withConfigurationFromJSON(configJSON).build();
             AnalysisResult.Extensions extensions = r.prepareAnalysis(ctx);
 
