--- conflicted
+++ resolved
@@ -16,13 +16,8 @@
  */
 package org.revapi.java;
 
-<<<<<<< HEAD
-=======
 import static java.util.Collections.emptyList;
 
-import java.io.IOException;
-import java.io.InputStream;
->>>>>>> 81ef4f37
 import java.util.Arrays;
 import java.util.Iterator;
 import java.util.Objects;
@@ -56,13 +51,8 @@
 
         JavaArchiveAnalyzer analyzer = new JavaArchiveAnalyzer(new API(
                 Arrays.asList(new ShrinkwrapArchive(archive.archive)),
-<<<<<<< HEAD
-                null), Executors.newSingleThreadExecutor(), null, false
+                null), emptyList(), Executors.newSingleThreadExecutor(), null, false
         );
-=======
-                null), emptyList(), Executors.newSingleThreadExecutor(), null, false,
-                InclusionFilter.acceptAll());
->>>>>>> 81ef4f37
 
         try {
             JavaElementForest forest = analyzer.analyze(TreeFilter.matchAndDescend());
@@ -91,13 +81,8 @@
             .addAsResource(compRes.compilationPath.resolve("A$PrivateEnum.class").toFile(), "A$PrivateEnum.class");
 
         JavaArchiveAnalyzer analyzer = new JavaArchiveAnalyzer(new API(Arrays.asList(new ShrinkwrapArchive(api)),
-<<<<<<< HEAD
-                Arrays.asList(new ShrinkwrapArchive(sup))), Executors.newSingleThreadExecutor(), null,
+                Arrays.asList(new ShrinkwrapArchive(sup))), emptyList(), Executors.newSingleThreadExecutor(), null,
                 false);
-=======
-                Arrays.asList(new ShrinkwrapArchive(sup))), emptyList(), Executors.newSingleThreadExecutor(), null,
-                false, InclusionFilter.acceptAll());
->>>>>>> 81ef4f37
 
         try {
             JavaElementForest forest = analyzer.analyze(TreeFilter.matchAndDescend());
@@ -128,13 +113,8 @@
 
         JavaArchiveAnalyzer analyzer = new JavaArchiveAnalyzer(new API(
                 Arrays.asList(new ShrinkwrapArchive(archive.archive)),
-<<<<<<< HEAD
-                null), Executors.newSingleThreadExecutor(), null, false
+                null), emptyList(), Executors.newSingleThreadExecutor(), null, false
         );
-=======
-                null), emptyList(), Executors.newSingleThreadExecutor(), null, false,
-                InclusionFilter.acceptAll());
->>>>>>> 81ef4f37
 
         try {
             JavaElementForest forest = analyzer.analyze(TreeFilter.matchAndDescend());
@@ -183,13 +163,8 @@
                 .addAsResource(compRes.compilationPath.resolve("GenericsParams$Unused.class").toFile(), "GenericsParams$Unused.class");
 
         JavaArchiveAnalyzer analyzer = new JavaArchiveAnalyzer(new API(Arrays.asList(new ShrinkwrapArchive(api)),
-<<<<<<< HEAD
-                Arrays.asList(new ShrinkwrapArchive(sup))), Executors.newSingleThreadExecutor(), null,
+                Arrays.asList(new ShrinkwrapArchive(sup))), emptyList(), Executors.newSingleThreadExecutor(), null,
                 false);
-=======
-                Arrays.asList(new ShrinkwrapArchive(sup))), emptyList(), Executors.newSingleThreadExecutor(), null,
-                false, InclusionFilter.acceptAll());
->>>>>>> 81ef4f37
 
         try {
             JavaElementForest forest = analyzer.analyze(TreeFilter.matchAndDescend());
@@ -217,12 +192,7 @@
 
         JavaArchiveAnalyzer analyzer = new JavaArchiveAnalyzer(new API(
                 Arrays.asList(new ShrinkwrapArchive(archive.archive)),
-<<<<<<< HEAD
-                null), Executors.newSingleThreadExecutor(), null, false);
-=======
-                null), emptyList(), Executors.newSingleThreadExecutor(), null, false,
-                InclusionFilter.acceptAll());
->>>>>>> 81ef4f37
+                null), emptyList(), Executors.newSingleThreadExecutor(), null, false);
 
         try {
             JavaElementForest forest = analyzer.analyze(TreeFilter.matchAndDescend());
