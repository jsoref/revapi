--- conflicted
+++ resolved
@@ -38,11 +38,6 @@
 import java.util.TreeMap;
 import java.util.concurrent.ExecutorService;
 import java.util.concurrent.Executors;
-<<<<<<< HEAD
-import java.util.function.BiFunction;
-=======
-import java.util.regex.Pattern;
->>>>>>> 81ef4f37
 import java.util.stream.Collectors;
 import java.util.stream.StreamSupport;
 
@@ -535,15 +530,8 @@
     @Override
     public JavaArchiveAnalyzer getArchiveAnalyzer(@Nonnull API api) {
         boolean ignoreMissingAnnotations = configuration.isIgnoreMissingAnnotations();
-<<<<<<< HEAD
-        return new JavaArchiveAnalyzer(api, getExecutor(api), configuration.getMissingClassReporting(),
+        return new JavaArchiveAnalyzer(api, jarExtractors, getExecutor(api), configuration.getMissingClassReporting(),
                 ignoreMissingAnnotations);
-=======
-        InclusionFilter inclusionFilter = composeInclusionFilter(configuration);
-
-        return new JavaArchiveAnalyzer(api, jarExtractors, getExecutor(api), configuration.getMissingClassReporting(),
-                ignoreMissingAnnotations, inclusionFilter);
->>>>>>> 81ef4f37
     }
 
     @Nonnull
