<?xml version="1.0" encoding="UTF-8"?>
<!--
  ~ Copyright 2015 Lukas Krejci
  ~
  ~ Licensed under the Apache License, Version 2.0 (the "License");
  ~ you may not use this file except in compliance with the License.
  ~ You may obtain a copy of the License at
  ~
  ~      http://www.apache.org/licenses/LICENSE-2.0
  ~
  ~ Unless required by applicable law or agreed to in writing, software
  ~ distributed under the License is distributed on an "AS IS" BASIS,
  ~ WITHOUT WARRANTIES OR CONDITIONS OF ANY KIND, either express or implied.
  ~ See the License for the specific language governing permissions and
  ~ limitations under the License
  -->

<project xmlns="http://maven.apache.org/POM/4.0.0" xmlns:xsi="http://www.w3.org/2001/XMLSchema-instance" xsi:schemaLocation="http://maven.apache.org/POM/4.0.0 http://maven.apache.org/xsd/maven-4.0.0.xsd">
    <parent>
        <artifactId>revapi-build</artifactId>
        <groupId>org.revapi</groupId>
        <version>35-SNAPSHOT</version>
        <relativePath>../revapi-build</relativePath>
    </parent>
    <modelVersion>4.0.0</modelVersion>

    <name>Revapi Java SPI</name>

    <description>
        SPI for extending the java extension of Revapi.
    </description>
    <url>${web.url}/modules/${project.artifactId}</url>

    <artifactId>revapi-java-spi</artifactId>
<<<<<<< HEAD
    <version>0.14.0-SNAPSHOT</version>
=======
    <version>0.14.1-SNAPSHOT</version>
>>>>>>> 6d8ec960
    <packaging>multi-release-jar</packaging>

    <properties>
        <jacoco.skip>true</jacoco.skip>
        <automatic.module.name>org.revapi.java.spi</automatic.module.name>
    </properties>

    <dependencies>
        <dependency>
            <groupId>org.revapi</groupId>
            <artifactId>revapi</artifactId>
            <version>0.8.4</version>
        </dependency>

        <dependency>
            <groupId>org.revapi</groupId>
            <artifactId>revapi-java-test-support</artifactId>
            <version>0.1.0</version>
            <scope>test</scope>
        </dependency>
    </dependencies>

    <distributionManagement>
        <site>
            <id>site</id>
            <url>${web.repo}</url>
        </site>
    </distributionManagement>

    <scm>
        <connection>scm:git:git://github.com/revapi/revapi.git</connection>
        <developerConnection>scm:git:ssh://git@github.com/revapi/revapi.git</developerConnection>
        <url>https://github.com/revapi/revapi</url>
        <tag>HEAD</tag>
    </scm>
</project><|MERGE_RESOLUTION|>--- conflicted
+++ resolved
@@ -32,11 +32,7 @@
     <url>${web.url}/modules/${project.artifactId}</url>
 
     <artifactId>revapi-java-spi</artifactId>
-<<<<<<< HEAD
-    <version>0.14.0-SNAPSHOT</version>
-=======
-    <version>0.14.1-SNAPSHOT</version>
->>>>>>> 6d8ec960
+    <version>0.15.0-SNAPSHOT</version>
     <packaging>multi-release-jar</packaging>
 
     <properties>
