<?xml version="1.0" encoding="UTF-8"?>
<!--

    Copyright 2014-2018 Lukas Krejci
    and other contributors as indicated by the @author tags.

    Licensed under the Apache License, Version 2.0 (the "License");
    you may not use this file except in compliance with the License.
    You may obtain a copy of the License at

        http://www.apache.org/licenses/LICENSE-2.0

    Unless required by applicable law or agreed to in writing, software
    distributed under the License is distributed on an "AS IS" BASIS,
    WITHOUT WARRANTIES OR CONDITIONS OF ANY KIND, either express or implied.
    See the License for the specific language governing permissions and
    limitations under the License.

-->
<project xmlns="http://maven.apache.org/POM/4.0.0" xmlns:xsi="http://www.w3.org/2001/XMLSchema-instance" xsi:schemaLocation="http://maven.apache.org/POM/4.0.0 http://maven.apache.org/xsd/maven-4.0.0.xsd">
    <parent>
        <artifactId>revapi-build</artifactId>
        <groupId>org.revapi</groupId>
        <version>37-SNAPSHOT</version>
        <relativePath>../revapi-build</relativePath>
    </parent>
    <modelVersion>4.0.0</modelVersion>

    <name>Revapi Java SPI</name>

    <description>
        SPI for extending the java extension of Revapi.
    </description>
    <url>${web.url}/modules/${project.artifactId}</url>

    <artifactId>revapi-java-spi</artifactId>
<<<<<<< HEAD
    <version>0.16.0-SNAPSHOT</version>
=======
    <version>0.17.1-SNAPSHOT</version>
>>>>>>> cb7ce756
    <packaging>multi-release-jar</packaging>

    <properties>
        <jacoco.skip>true</jacoco.skip>
        <automatic.module.name>org.revapi.java.spi</automatic.module.name>
    </properties>

    <dependencies>
        <dependency>
            <groupId>org.revapi</groupId>
            <artifactId>revapi</artifactId>
<<<<<<< HEAD
            <version>0.10.0-SNAPSHOT</version>
=======
            <version>0.10.1</version>
>>>>>>> cb7ce756
        </dependency>

        <dependency>
            <groupId>org.revapi</groupId>
            <artifactId>revapi-java-test-support</artifactId>
            <version>0.3.0-SNAPSHOT</version>
            <scope>test</scope>
        </dependency>

        <dependency>
            <groupId>org.mockito</groupId>
            <artifactId>mockito-core</artifactId>
            <version>2.18.0</version>
            <scope>test</scope>
        </dependency>
    </dependencies>

    <distributionManagement>
        <site>
            <id>site</id>
            <url>${web.repo}</url>
        </site>
    </distributionManagement>

    <scm>
        <connection>scm:git:git://github.com/revapi/revapi.git</connection>
        <developerConnection>scm:git:ssh://git@github.com/revapi/revapi.git</developerConnection>
        <url>https://github.com/revapi/revapi</url>
        <tag>HEAD</tag>
    </scm>
</project><|MERGE_RESOLUTION|>--- conflicted
+++ resolved
@@ -34,11 +34,7 @@
     <url>${web.url}/modules/${project.artifactId}</url>
 
     <artifactId>revapi-java-spi</artifactId>
-<<<<<<< HEAD
-    <version>0.16.0-SNAPSHOT</version>
-=======
-    <version>0.17.1-SNAPSHOT</version>
->>>>>>> cb7ce756
+    <version>0.18.0-SNAPSHOT</version>
     <packaging>multi-release-jar</packaging>
 
     <properties>
@@ -50,17 +46,13 @@
         <dependency>
             <groupId>org.revapi</groupId>
             <artifactId>revapi</artifactId>
-<<<<<<< HEAD
-            <version>0.10.0-SNAPSHOT</version>
-=======
-            <version>0.10.1</version>
->>>>>>> cb7ce756
+            <version>0.11.0-SNAPSHOT</version>
         </dependency>
 
         <dependency>
-            <groupId>org.revapi</groupId>
-            <artifactId>revapi-java-test-support</artifactId>
-            <version>0.3.0-SNAPSHOT</version>
+            <groupId>org.revapi.testjars</groupId>
+            <artifactId>testjars-junit4</artifactId>
+            <version>0.1.0</version>
             <scope>test</scope>
         </dependency>
 
